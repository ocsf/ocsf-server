# Licensed under the Apache License, Version 2.0 (the "License");
# you may not use this file except in compliance with the License.
# You may obtain a copy of the License at
#     http://www.apache.org/licenses/LICENSE-2.0
# Unless required by applicable law or agreed to in writing, software
# distributed under the License is distributed on an "AS IS" BASIS,
# WITHOUT WARRANTIES OR CONDITIONS OF ANY KIND, either express or implied.
# See the License for the specific language governing permissions and
# limitations under the License.
defmodule Schema.Examples do
  @moduledoc """
    The OCSF examples repo helper functions.
  """
  require Logger

  @readme_file "README.md"
  @glob_pattern "**/*.json"

  @doc """
    Finds OCSF JSON example files for the given class uid.
  """
  @spec find(number()) :: list()
  def find(uid) do
    cache_get(uid)
  end

  @doc """
  Creates the README files.
  """
  @spec create_readme(binary()) :: any()
  def create_readme(path) do
    if File.dir?(path) do
      case File.ls(path) do
        {:ok, files} ->
          Enum.each(files, fn file ->
            path = Path.join(path, file)

            if File.dir?(path) and !String.starts_with?(file, ".") do
              create_readme_file(file, path)
              create_readme(path)
            end
          end)

        error ->
          exit(error)
      end
    end
  end

  defp create_readme_file(name, path) do
    file = Path.join(path, @readme_file)

    case File.exists?(file) do
      false ->
        case File.write(file, "# #{name} Examples") do
          :ok ->
            IO.puts("created README file  : #{file}")

          {:error, reason} ->
            IO.puts("unable to create file: #{file}. Error: #{reason}")
        end

      true ->
        IO.puts("file already exists  : #{file} ")
    end
  end

  def find_uniq_verbs(filename) do
    File.stream!(filename)
    |> Stream.map(fn name ->
      String.trim_trailing(name) |> String.split(~r/(?=[A-Z])/) |> Enum.at(1)
    end)
    |> Stream.uniq()
    |> Enum.each(fn n -> IO.puts(n) end)
  end

  # ETS cache for the json example links
  def init_cache() do
    name = __MODULE__
    home = examples_dir()
    repo = Application.get_env(:schema_server, __MODULE__) |> Keyword.get(:repo)

    case :ets.info(name) do
      :undefined ->
        :ets.new(name, [:duplicate_bag, :protected, :named_table])
        # build the example links cache
        build_cache(repo, home)

      _ ->
        Logger.error("ETS table with name #{name} already exists.")
    end
  end

  defp examples_dir() do
    (Application.get_env(:schema_server, __MODULE__)
    |> Keyword.get(:home))
    |> Path.absname()
    |> Path.expand()
  end

  defp build_cache(nil, _path) do
    Logger.warning("The EXAMPLES_REPO path is not configured.")
  end
  
  defp build_cache(repo, path) do
    if File.dir?(path) do
      Logger.info("Scanning #{path} directory for JSON data files")

      Path.join(path, @glob_pattern)
      |> Path.wildcard()
      |> Stream.map(fn name -> {name, parse_json(name)} end)
      |> Stream.filter(fn {_name, data} -> is_ocsf_data?(data) end)
      |> Stream.map(fn item -> reduce(repo, path, item) end)
      |> Enum.each(&cache_put/1)
    else
<<<<<<< HEAD
      Logger.info("#{path} is not a directory")
=======
      Logger.warning("#{path} is not a directory")
>>>>>>> 524b17d5
    end
  end

  defp parse_json(name) do
    File.read!(name) |> Jason.decode!()
  end

  defp is_ocsf_data?(data) do
    is_map(data) and Map.has_key?(data, "class_uid")
  end

  defp reduce(repo, path, {name, data}) do
    dir = Path.dirname(name)
    url = Path.join(repo, String.trim_leading(dir, path)) |> URI.encode()

    {
      Map.get(data, "class_uid"),
      read_dossier(dir),
      url
    }
  end

  defp read_dossier(dir) do
    path = Path.join(dir, @readme_file)

    case File.open(path, [:read]) do
      {:ok, file} ->
        try do
          IO.read(file, :line) |> example_name()
        after
          File.close(file)
        end

      _ ->
        "Noname"
    end
  end

  defp example_name(line) do
    case String.split(line, ": ") do
      [_, name] -> String.trim(name)
      _ -> "Noname"
    end
  end

  defp cache_put(data) do
    :ets.insert(__MODULE__, data)
    data
  end

  defp cache_get(uid) do
    :ets.lookup(__MODULE__, uid)
  end
end<|MERGE_RESOLUTION|>--- conflicted
+++ resolved
@@ -113,11 +113,7 @@
       |> Stream.map(fn item -> reduce(repo, path, item) end)
       |> Enum.each(&cache_put/1)
     else
-<<<<<<< HEAD
-      Logger.info("#{path} is not a directory")
-=======
       Logger.warning("#{path} is not a directory")
->>>>>>> 524b17d5
     end
   end
 
